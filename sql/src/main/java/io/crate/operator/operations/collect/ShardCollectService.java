--- conflicted
+++ resolved
@@ -54,12 +54,7 @@
     private final IndexService indexService;
     private final ScriptService scriptService;
     private final CacheRecycler cacheRecycler;
-<<<<<<< HEAD
     private final PageCacheRecycler pageCacheRecycler;
-    private final Functions functions;
-    private final ReferenceResolver referenceResolver;
-=======
->>>>>>> 77d78163
     private final SQLXContentQueryParser sqlxContentQueryParser;
     private final ESQueryBuilder queryBuilder;
     private final ImplementationSymbolVisitor shardInputSymbolVisitor;
